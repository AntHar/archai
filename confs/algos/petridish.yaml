__include__: 'darts.yaml' # defaults are loaded from this file

common:
  yaml_log: False
  log_prefix: ''
  toy_mode:
    max_batches: 21
    train_batch: 128
    test_batch: 128
    seed_train_epochs: 2
    post_train_epochs: 2

nas:
  eval:
    final_desc_foldername: '$expdir/model_desc_gallery' # 
    model_desc:
      cell_post_op: 'proj_channels'
      n_cells_multiplier: 2.0
      n_nodes: 4 # number of nodes in a cell if template desc is not provided
      n_reductions: 2 # number of reductions to be applied
      init_node_ch: 36 # num of input/output channels for nodes in 1st cell
      n_cells: 20 # number of cells
      aux_weight: 0.4 # weight for loss from auxiliary towers in test time arch [DEY: What does this mean?]
    loader:
      train_batch: 64
    trainer:
      epochs: 600
  search:
    final_desc_foldername: '$expdir/model_desc_gallery' # the gallery of models that eval will train from scratch
    petridish:
      convex_hull_eps: 0.025 # tolerance 
      max_parent_samples: 10000000 # maximum number of trials in the parent pool sampler function before giving up and returning a random parent model
      max_madd: 200000000 # if any parent model reaches this many multiply-additions then the search is terminated or it reaches maximum number of parent pool size
      max_parent_models: 100 # if the pool of parent models reaches this size then search is terminated or if it reaches max multiply-adds
      checkpoints_foldername: '$expdir/petridish_search_checkpoints'
    search_iters: 4
    pareto:
      max_cells: 8
      max_reductions: 3
      max_nodes: 1
      enabled: True # if false then there will only be one seed model. if true a number of seed models with different number of cells, reductions and nodes will be used to initialize the search. this provides more coverage of the frontier.
    model_desc:
<<<<<<< HEAD
      n_cells: 3
      n_reductions: 1
      cell:
        n_nodes: 1
        cell_post_op: 'proj_channels'
=======
      n_cells: 3 # minimum number of cells
      n_reductions: 1 # minimum number of reductions
      n_nodes: 1 # starting number of nodes (not used currently)
      cell_post_op: 'proj_channels'
>>>>>>> dc494a10
    seed_train:
      trainer:
        epochs: 80 # number of epochs model will be trained before search
      loader:
        train_batch: 64
    post_train:
      trainer:
        epochs: 80 # number of epochs model will be trained after search
      loader:
        train_batch: 64
    trainer:
      l1_alphas:  0.001   # as per paper
      epochs: 80 # number of epochs model will be trained during search
    loader:
      train_batch: 64
      val_ratio: 0.2 #split portion for test set, 0 to 1<|MERGE_RESOLUTION|>--- conflicted
+++ resolved
@@ -12,7 +12,7 @@
 
 nas:
   eval:
-    final_desc_foldername: '$expdir/model_desc_gallery' # 
+    final_desc_foldername: '$expdir/model_desc_gallery' #
     model_desc:
       cell_post_op: 'proj_channels'
       n_cells_multiplier: 2.0
@@ -28,7 +28,7 @@
   search:
     final_desc_foldername: '$expdir/model_desc_gallery' # the gallery of models that eval will train from scratch
     petridish:
-      convex_hull_eps: 0.025 # tolerance 
+      convex_hull_eps: 0.025 # tolerance
       max_parent_samples: 10000000 # maximum number of trials in the parent pool sampler function before giving up and returning a random parent model
       max_madd: 200000000 # if any parent model reaches this many multiply-additions then the search is terminated or it reaches maximum number of parent pool size
       max_parent_models: 100 # if the pool of parent models reaches this size then search is terminated or if it reaches max multiply-adds
@@ -40,18 +40,11 @@
       max_nodes: 1
       enabled: True # if false then there will only be one seed model. if true a number of seed models with different number of cells, reductions and nodes will be used to initialize the search. this provides more coverage of the frontier.
     model_desc:
-<<<<<<< HEAD
       n_cells: 3
       n_reductions: 1
       cell:
         n_nodes: 1
         cell_post_op: 'proj_channels'
-=======
-      n_cells: 3 # minimum number of cells
-      n_reductions: 1 # minimum number of reductions
-      n_nodes: 1 # starting number of nodes (not used currently)
-      cell_post_op: 'proj_channels'
->>>>>>> dc494a10
     seed_train:
       trainer:
         epochs: 80 # number of epochs model will be trained before search
