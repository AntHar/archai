--- conflicted
+++ resolved
@@ -15,9 +15,6 @@
     final_desc_foldername: '$expdir/model_desc_gallery' # 
     model_desc:
       cell_post_op: 'proj_channels'
-<<<<<<< HEAD
-      n_cells_multiplier: 1.0
-=======
       n_cells_multiplier: 1.5
       n_reductions_multiplier: 1.5
       n_nodes: 4 # number of nodes in a cell
@@ -25,7 +22,6 @@
       init_node_ch: 36 # num of input/output channels for nodes in 1st cell
       n_cells: 20 # number of cells
       aux_weight: 0.4 # weight for loss from auxiliary towers in test time arch [DEY: What does this mean?]
->>>>>>> b8ad7aad
     loader:
       train_batch: 64
     trainer:
