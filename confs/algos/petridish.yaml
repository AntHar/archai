--- conflicted
+++ resolved
@@ -32,11 +32,7 @@
       convex_hull_eps: 0.025 # tolerance
       sampling_max_try: 100 # maximum number of trials in the parent pool sampler function before giving up and returning a random parent model
       max_madd: 200000000 # if any parent model reaches this many multiply-additions then the search is terminated or it reaches maximum number of parent pool size
-<<<<<<< HEAD
-      max_hull_points: 50 # if the pool of parent models reaches this size then search is terminated or if it reaches max multiply-adds
-=======
       max_parent_models: 20 # if the pool of parent models reaches this size then search is terminated or if it reaches max multiply-adds
->>>>>>> 643a2f71
       checkpoints_foldername: '$expdir/petridish_search_checkpoints'
     search_iters: 4 # TODO: What does this mean here?
     pareto:
