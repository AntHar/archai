--- conflicted
+++ resolved
@@ -13,11 +13,7 @@
     'pretrainedmodels', 'tqdm', 'sklearn', 'matplotlib', 'psutil',
     'requests', 'seaborn', 'h5py', 'rarfile',
     'gorilla', 'pyyaml', 'overrides', 'runstats', 'psutil', 'statopt',
-<<<<<<< HEAD
-    'pyunpack', 'patool', 'ray>=0.8.7', 'Send2Trash', 'redis'
-=======
     'pyunpack', 'patool', 'ray>=1.0.0', 'Send2Trash'
->>>>>>> 49ed86ff
 ]
 
 setuptools.setup(
