<<<<<<< HEAD
from typing import Iterable, Optional, Tuple, List, Iterator

import torch
from torch import nn
from torch import Tensor
import torch.nn.functional as F

from overrides import overrides

from archai.nas.model_desc import OpDesc
from archai.nas.operations import Op
from archai.nas.arch_params import ArchParams
from archai.common.utils import zip_eq

# TODO: reduction cell might have output reduced by 2^1=2X due to
#   stride 2 through input nodes however FactorizedReduce does only
#   4X reduction. Is this correct?


class GsOp(Op):
    """The output of GsOp is weighted output of all allowed primitives.
    """

    PRIMITIVES = [
        'max_pool_3x3',
        'avg_pool_3x3',
        'skip_connect',  # identity
        'sep_conv_3x3',
        'sep_conv_5x5',
        'dil_conv_3x3',
        'dil_conv_5x5',
        'none'  # this must be at the end so top1 doesn't chose it
    ]

    def __init__(self, op_desc:OpDesc, arch_params:Optional[ArchParams],
                 affine:bool):
        super().__init__()

        # assume last PRIMITIVE is 'none'
        assert GsOp.PRIMITIVES[-1] == 'none'

        self._ops = nn.ModuleList()
        for primitive in GsOp.PRIMITIVES:
            op = Op.create(
                OpDesc(primitive, op_desc.params, in_len=1, trainables=None),
                affine=affine, arch_params=None)
            self._ops.append(op)
        # we do this at the end so that we can capture all arch params registered by
        # any previous child modules
        self._setup_arch_params(arch_params)


    def set_op_sampled_weights(self, sampled_weights:Tensor):
        ''' Sets the weight for each op '''
        assert sampled_weights.shape[0] == len(GsOp.PRIMITIVES)
        self._sampled_weights = sampled_weights


    @overrides
    def forward(self, x):
        assert self._sampled_weights is not None
        return sum(w * op(x) for w, op in zip_eq(self._sampled_weights, self._ops))

    @overrides
    def finalize(self, sampled_weights) -> Tuple[OpDesc, Optional[float]]:
        # finalization where each edge gets to keep as many
        # unique operations that are **sampled at the node level**        
        assert sampled_weights.shape[0] == len(GsOp.PRIMITIVES)

        # we can't handle empty op
        assert sampled_weights.bool().any()

        greater_than_0 = sampled_weights > 0
        children = []
        children_ins = []
        selected_alphas = []

        for i in range(greater_than_0.size()[0]):
            if greater_than_0[i]:
                children.append(self._ops[i].finalize()[0])
                selected_alphas.append(self._alphas[0][i].item())
                # all the ops will operate on the single node input
                children_ins.append(0)

        final_op_desc = OpDesc(name='multi_op',
                                params={
                                    # copy convolution parameters
                                    'conv': self.desc.params['conv']
                                },
                                # number of inputs remains same and in this
                                # case should be 1
                                in_len=self.desc.in_len,
                                trainables=None,
                                # primitive's finalize call also records its
                                # weights in description. finalize call returns
                                # (desc, rank) where rank for primitive is None
                                children = children,
                                children_ins = children_ins
                               )

        max_alpha = 0.0
        if selected_alphas:
            max_alpha = max(selected_alphas)
        
        return final_op_desc, max_alpha

    @overrides
    def can_drop_path(self) -> bool:
        return False

    @overrides
    def ops(self)->Iterator[Tuple['Op', float]]: # type: ignore
        return iter(sorted(zip_eq(self._ops, self._alphas[0]),
                           key=lambda t:t[1], reverse=True))

    def _setup_arch_params(self, arch_params:Optional[ArchParams])->None:
        # do we have shared arch params?
        if arch_params is None:
            # create our own arch params
            new_p = nn.Parameter(  # TODO: use better init than uniform random?
                1.0e-3*torch.randn(len(GsOp.PRIMITIVES)), requires_grad=True)
            self.create_arch_params([('alphas', new_p)])
        else:
            assert arch_params.has_kind('alphas')
            self.set_arch_params(arch_params)

        # we store alphas in list so Pytorch don't register them
        self._alphas = list(self.arch_params().param_by_kind('alphas'))
        assert len(self._alphas)==1
=======
# Copyright (c) Microsoft Corporation.
# Licensed under the MIT license.

from typing import Iterable, Optional, Tuple, List, Iterator

import torch
from torch import nn
import torch.nn.functional as F

from overrides import overrides

from archai.nas.model_desc import OpDesc
from archai.nas.operations import Op
from archai.nas.arch_params import ArchParams
from archai.common.utils import zip_eq

# TODO: reduction cell might have output reduced by 2^1=2X due to
#   stride 2 through input nodes however FactorizedReduce does only
#   4X reduction. Is this correct?


class GsOp(Op):
    """The output of GsOp is weighted output of all allowed primitives.
    """

    PRIMITIVES = [
        'max_pool_3x3',
        'avg_pool_3x3',
        'skip_connect',  # identity
        'sep_conv_3x3',
        'sep_conv_5x5',
        'dil_conv_3x3',
        'dil_conv_5x5',
        'none'  # this must be at the end so top1 doesn't chose it
    ]

    def __init__(self, op_desc:OpDesc, arch_params:Optional[ArchParams],
                 affine:bool):
        super().__init__()

        # assume last PRIMITIVE is 'none'
        assert GsOp.PRIMITIVES[-1] == 'none'

        self._gs_num_sample = op_desc.params['gs_num_sample']

        self._ops = nn.ModuleList()
        for primitive in GsOp.PRIMITIVES:
            op = Op.create(
                OpDesc(primitive, op_desc.params, in_len=1, trainables=None),
                affine=affine, arch_params=None)
            self._ops.append(op)
        # we do this at the end so that we can capture all arch params registered by
        # any previous child modules
        self._setup_arch_params(arch_params)

    @overrides
    def forward(self, x):
        # soft sample from the categorical distribution
        # via gumbel softmax distribution
        # TODO: should we be normalizing the ensemble?
        #sampled = torch.zeros(alphas.size(), requires_grad=True)

        sample_storage = []
        for _ in range(self._gs_num_sample):
            sampled = F.gumbel_softmax(self._alphas[0], tau=1, hard=False, eps=1e-10, dim=-1)
            sample_storage.append(sampled)

        samples_summed = torch.sum(torch.stack(sample_storage, dim=0), dim=0)
        return sum(w * op(x) for w, op in zip(samples_summed, self._ops))

    @overrides
    def finalize(self) -> Tuple[OpDesc, Optional[float]]:
        # finalization where each edge gets to keep as many
        # unique operations that are sampled
        sample_storage = []
        for i in range(self._gs_num_sample):
            sampled = F.gumbel_softmax(self._alphas[0], tau=1, hard=True, eps=1e-10, dim=-1)
            sample_storage.append(sampled)

        samples_summed = torch.sum(torch.stack(sample_storage, dim=0), dim=0)
        greater_than_0 = samples_summed > 0
        children = []
        children_ins = []

        for i in range(greater_than_0.size()[0]):
            if greater_than_0[i]:
                children.append(self._ops[i].finalize()[0])
                # all the ops will operate on the single node input
                children_ins.append(0)

        final_op_desc = OpDesc(name='multi_op',
                                params={
                                    # copy convolution parameters
                                    'conv': self.desc.params['conv']
                                },
                                # number of inputs remains same and in this
                                # case should be 1
                                in_len=self.desc.in_len,
                                trainables=None,
                                # primitive's finalize call also records its
                                # weights in description. finalize call returns
                                # (desc, rank) where rank for primitive is None
                                children = children,
                                children_ins = children_ins
                               )

        return final_op_desc, None

    @overrides
    def can_drop_path(self) -> bool:
        return False

    @overrides
    def ops(self)->Iterator[Tuple['Op', float]]: # type: ignore
        return iter(sorted(zip_eq(self._ops, self._alphas[0]),
                           key=lambda t:t[1], reverse=True))

    def _setup_arch_params(self, arch_params:Optional[ArchParams])->None:
        # do we have shared arch params?
        if arch_params is None:
            # create our own arch params
            new_p = nn.Parameter(  # TODO: use better init than uniform random?
                1.0e-3*torch.randn(len(GsOp.PRIMITIVES)), requires_grad=True)
            self.create_arch_params([('alphas', new_p)])
        else:
            assert arch_params.has_kind('alphas')
            self.set_arch_params(arch_params)

        # we store alphas in list so Pytorch don't register them
        self._alphas = list(self.arch_params().param_by_kind('alphas'))
        assert len(self._alphas)==1
>>>>>>> 8501080f
<|MERGE_RESOLUTION|>--- conflicted
+++ resolved
@@ -1,4 +1,6 @@
-<<<<<<< HEAD
+# Copyright (c) Microsoft Corporation.
+# Licensed under the MIT license.
+
 from typing import Iterable, Optional, Tuple, List, Iterator
 
 import torch
@@ -127,137 +129,4 @@
 
         # we store alphas in list so Pytorch don't register them
         self._alphas = list(self.arch_params().param_by_kind('alphas'))
-        assert len(self._alphas)==1
-=======
-# Copyright (c) Microsoft Corporation.
-# Licensed under the MIT license.
-
-from typing import Iterable, Optional, Tuple, List, Iterator
-
-import torch
-from torch import nn
-import torch.nn.functional as F
-
-from overrides import overrides
-
-from archai.nas.model_desc import OpDesc
-from archai.nas.operations import Op
-from archai.nas.arch_params import ArchParams
-from archai.common.utils import zip_eq
-
-# TODO: reduction cell might have output reduced by 2^1=2X due to
-#   stride 2 through input nodes however FactorizedReduce does only
-#   4X reduction. Is this correct?
-
-
-class GsOp(Op):
-    """The output of GsOp is weighted output of all allowed primitives.
-    """
-
-    PRIMITIVES = [
-        'max_pool_3x3',
-        'avg_pool_3x3',
-        'skip_connect',  # identity
-        'sep_conv_3x3',
-        'sep_conv_5x5',
-        'dil_conv_3x3',
-        'dil_conv_5x5',
-        'none'  # this must be at the end so top1 doesn't chose it
-    ]
-
-    def __init__(self, op_desc:OpDesc, arch_params:Optional[ArchParams],
-                 affine:bool):
-        super().__init__()
-
-        # assume last PRIMITIVE is 'none'
-        assert GsOp.PRIMITIVES[-1] == 'none'
-
-        self._gs_num_sample = op_desc.params['gs_num_sample']
-
-        self._ops = nn.ModuleList()
-        for primitive in GsOp.PRIMITIVES:
-            op = Op.create(
-                OpDesc(primitive, op_desc.params, in_len=1, trainables=None),
-                affine=affine, arch_params=None)
-            self._ops.append(op)
-        # we do this at the end so that we can capture all arch params registered by
-        # any previous child modules
-        self._setup_arch_params(arch_params)
-
-    @overrides
-    def forward(self, x):
-        # soft sample from the categorical distribution
-        # via gumbel softmax distribution
-        # TODO: should we be normalizing the ensemble?
-        #sampled = torch.zeros(alphas.size(), requires_grad=True)
-
-        sample_storage = []
-        for _ in range(self._gs_num_sample):
-            sampled = F.gumbel_softmax(self._alphas[0], tau=1, hard=False, eps=1e-10, dim=-1)
-            sample_storage.append(sampled)
-
-        samples_summed = torch.sum(torch.stack(sample_storage, dim=0), dim=0)
-        return sum(w * op(x) for w, op in zip(samples_summed, self._ops))
-
-    @overrides
-    def finalize(self) -> Tuple[OpDesc, Optional[float]]:
-        # finalization where each edge gets to keep as many
-        # unique operations that are sampled
-        sample_storage = []
-        for i in range(self._gs_num_sample):
-            sampled = F.gumbel_softmax(self._alphas[0], tau=1, hard=True, eps=1e-10, dim=-1)
-            sample_storage.append(sampled)
-
-        samples_summed = torch.sum(torch.stack(sample_storage, dim=0), dim=0)
-        greater_than_0 = samples_summed > 0
-        children = []
-        children_ins = []
-
-        for i in range(greater_than_0.size()[0]):
-            if greater_than_0[i]:
-                children.append(self._ops[i].finalize()[0])
-                # all the ops will operate on the single node input
-                children_ins.append(0)
-
-        final_op_desc = OpDesc(name='multi_op',
-                                params={
-                                    # copy convolution parameters
-                                    'conv': self.desc.params['conv']
-                                },
-                                # number of inputs remains same and in this
-                                # case should be 1
-                                in_len=self.desc.in_len,
-                                trainables=None,
-                                # primitive's finalize call also records its
-                                # weights in description. finalize call returns
-                                # (desc, rank) where rank for primitive is None
-                                children = children,
-                                children_ins = children_ins
-                               )
-
-        return final_op_desc, None
-
-    @overrides
-    def can_drop_path(self) -> bool:
-        return False
-
-    @overrides
-    def ops(self)->Iterator[Tuple['Op', float]]: # type: ignore
-        return iter(sorted(zip_eq(self._ops, self._alphas[0]),
-                           key=lambda t:t[1], reverse=True))
-
-    def _setup_arch_params(self, arch_params:Optional[ArchParams])->None:
-        # do we have shared arch params?
-        if arch_params is None:
-            # create our own arch params
-            new_p = nn.Parameter(  # TODO: use better init than uniform random?
-                1.0e-3*torch.randn(len(GsOp.PRIMITIVES)), requires_grad=True)
-            self.create_arch_params([('alphas', new_p)])
-        else:
-            assert arch_params.has_kind('alphas')
-            self.set_arch_params(arch_params)
-
-        # we store alphas in list so Pytorch don't register them
-        self._alphas = list(self.arch_params().param_by_kind('alphas'))
-        assert len(self._alphas)==1
->>>>>>> 8501080f
+        assert len(self._alphas)==1