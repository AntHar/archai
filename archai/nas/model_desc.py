--- conflicted
+++ resolved
@@ -1,338 +1,335 @@
-# Copyright (c) Microsoft Corporation.
-# Licensed under the MIT license.
-
-
-
-from enum import Enum
-from typing import Mapping, Optional, List, Tuple, Union
-import pathlib
-import os
-import torch
-import copy
-
-import yaml
-
-from archai.common import utils
-from archai.common.common import logger
-from archai.common.config import Config
-
-"""
-Note: All classes in this file needs to be deepcopy compatible because
-      descs are used as template to create copies by macro builder.
-"""
-
-# Each tensor shape is list
-# A layer can output multiple tensors so its shapes are TensorShapes
-# list of all layer outputs is TensorShapesList]
-TensorShape=List[Union[int]]
-TensorShapes=List[TensorShape]
-TensorShapesList=List[TensorShapes]
-
-class ConvMacroParams:
-    """Holds parameters that may be altered by macro architecture"""
-
-    def __init__(self, ch_in:int, ch_out:int) -> None:
-        self.ch_in, self.ch_out = ch_in, ch_out
-
-    def clone(self)->'ConvMacroParams':
-        return copy.deepcopy(self)
-
-class OpDesc:
-    """Op description that is in each edge
-    """
-    def __init__(self, name:str, params:dict, in_len:int,
-                 trainables:Optional[Mapping],
-                 children:Optional[List['OpDesc']]=None,
-                 children_ins:Optional[List[int]]=None)->None:
-        self.name = name
-        self.in_len = in_len
-        self.params = params # parameters specific to op needed to construct it
-
-        self.trainables = trainables # TODO: make this private due to clear_trainable
-        # If op is keeping any child op then it should save it in children.
-        # This way we can control state_dict of children.
-        self.children = children
-        self.children_ins = children_ins
-
-    def clone(self, clone_trainables=True)->'OpDesc':
-        cloned = copy.deepcopy(self)
-        if not clone_trainables:
-            cloned.clear_trainables()
-        return cloned
-
-    def clear_trainables(self)->None:
-        self.trainables = None
-        if self.children is not None:
-            for child in self.children:
-                child.clear_trainables()
-
-    def state_dict(self)->dict:
-        return  {
-                    'trainables': self.trainables,
-                    'children': [child.state_dict() if child is not None else None
-                                 for child in self.children] \
-                                     if self.children is not None else None
-                }
-
-    def load_state_dict(self, state_dict)->None:
-        self.trainables = state_dict['trainables']
-        c, cs = self.children, state_dict['children']
-        assert (c is None and cs is None) or \
-                (c is not None and cs is not None and len(c) == len(cs))
-<<<<<<< HEAD
-        for cx, csx in utils.zip_eq(c, cs):
-=======
-        # TODO: when c and cs are both none, zip throws an error that the 
-        # first argument should be iterable
-        if (c is None and cs is None):
-            return 
-        for cx, csx in zip(c, cs):
->>>>>>> dc494a10
-            if cx is not None and csx is not None:
-                cx.load_state_dict(csx)
-
-
-class EdgeDesc:
-    """Edge description between two nodes in the cell
-    """
-    def __init__(self, op_desc:OpDesc, input_ids:List[int])->None:
-        assert op_desc.in_len == len(input_ids)
-        self.op_desc = op_desc
-        self.input_ids = input_ids
-
-    def clone(self, conv_params:Optional[ConvMacroParams], clear_trainables:bool)\
-            ->'EdgeDesc':
-        # edge cloning is same as deep copy except that we do it through
-        # constructor for future proofing any additional future rules and
-        # that we allow overiding conv_params and clearing weights
-        e = EdgeDesc(self.op_desc.clone(), self.input_ids)
-        # op_desc should have params set from cloning. If no override supplied
-        # then don't change it
-        if conv_params is not None:
-            e.op_desc.params['conv'] = conv_params
-        if clear_trainables:
-            e.op_desc.clear_trainables()
-        return e
-
-    def clear_trainables(self)->None:
-        self.op_desc.clear_trainables()
-
-    def state_dict(self)->dict:
-        return  {'op_desc': self.op_desc.state_dict()}
-
-    def load_state_dict(self, state_dict)->None:
-        self.op_desc.load_state_dict(state_dict['op_desc'])
-
-class NodeDesc:
-    def __init__(self, edges:List[EdgeDesc], conv_params:ConvMacroParams) -> None:
-        self.edges = edges
-        self.conv_params = conv_params
-
-    def clone(self):
-        # don't override conv_params or reset learned weights
-        # node cloning is currently equivalent to deep copy
-        return NodeDesc(edges=[e.clone(conv_params=None, clear_trainables=False)
-                               for e in self.edges], conv_params=self.conv_params)
-
-    def clear_trainables(self)->None:
-        for edge in self.edges:
-            edge.clear_trainables()
-
-    def state_dict(self)->dict:
-        return  { 'edges': [e.state_dict() for e in self.edges] }
-
-    def load_state_dict(self, state_dict)->None:
-        for e, es in zip(self.edges, state_dict['edges']):
-            e.load_state_dict(es)
-
-class AuxTowerDesc:
-    def __init__(self, ch_in:int, n_classes:int, stride:int) -> None:
-        self.ch_in = ch_in
-        self.n_classes = n_classes
-        self.stride = stride
-
-class CellType(Enum):
-    Regular = 'regular'
-    Reduction  = 'reduction'
-
-class CellDesc:
-    def __init__(self, id:int, cell_type:CellType,
-                 stems:List[OpDesc], stem_shapes:TensorShapes,
-                 nodes:List[NodeDesc], node_shapes: TensorShapes,
-            post_op:OpDesc, out_shape:TensorShape, trainables_from:int)->None:
-
-        self.cell_type = cell_type
-        self.id = id
-        self.stems = stems
-        self.stem_shapes = stem_shapes
-        self.out_shape = out_shape
-        self.trainables_from = trainables_from
-        self.reset_nodes(nodes, node_shapes, post_op, out_shape)
-
-    def clone(self, id:int)->'CellDesc':
-        c = copy.deepcopy(self) # note that trainables_from is also cloned
-        c.id = id
-        return c
-
-    def clear_trainables(self)->None:
-        for stem in self.stems:
-            stem.clear_trainables()
-        for node in self._nodes:
-            node.clear_trainables()
-        self.post_op.clear_trainables()
-
-    def state_dict(self)->dict:
-        return  {
-                    'id': self.id,
-                    'cell_type': self.cell_type,
-                    'stems': [s.state_dict() for s in self.stems],
-                    'stem_shapes': self.stem_shapes,
-                    'nodes': [n.state_dict() for n in self.nodes()],
-                    'node_shapes': self.node_shapes,
-                    'post_op': self.post_op.state_dict(),
-                    'out_shape': self.out_shape
-                }
-
-    def load_state_dict(self, state_dict)->None:
-        assert self.id == state_dict['id']
-        assert self.cell_type == state_dict['cell_type']
-
-        for s, ss in utils.zip_eq(self.stems, state_dict['stems']):
-            s.load_state_dict(ss)
-        self.stem_shapes = state_dict['stem_shapes']
-
-        for n, ns in utils.zip_eq(self.nodes(), state_dict['nodes']):
-            n.load_state_dict(ns)
-        self.node_shapes = state_dict['node_shapes']
-
-        self.post_op.load_state_dict(state_dict['post_op'])
-        self.out_shape = state_dict['out_shape']
-
-    def reset_nodes(self, nodes:List[NodeDesc], node_shapes:TensorShapes,
-                    post_op:OpDesc, out_shape:TensorShape)->None:
-        self._nodes = nodes
-        self.node_shapes = node_shapes
-        self.post_op = post_op
-        self.out_shape = out_shape
-
-    def nodes(self)->List[NodeDesc]:
-        return self._nodes
-
-    def all_empty(self)->bool:
-        return len(self._nodes)==0 or all((len(n.edges)==0 for n in self._nodes))
-    def all_full(self)->bool:
-        return len(self._nodes)>0 and all((len(n.edges)>0 for n in self._nodes))
-
-
-class ModelDesc:
-    def __init__(self, conf_model_desc:Config, model_stems:List[OpDesc], pool_op:OpDesc,
-                 cell_descs:List[CellDesc], aux_tower_descs:List[Optional[AuxTowerDesc]],
-                 logits_op:OpDesc)->None:
-
-        self.conf_model_desc = conf_model_desc
-        conf_dataset = conf_model_desc['dataset']
-        self.ds_ch:int = conf_dataset['channels']
-        self.n_classes:int = conf_dataset['n_classes']
-        self.params = conf_model_desc['params'].to_dict()
-        self.max_final_edges:int = conf_model_desc['max_final_edges']
-
-        self.model_stems, self.pool_op = model_stems, pool_op
-        self.logits_op = logits_op
-
-        self.reset_cells(cell_descs, aux_tower_descs)
-
-    def reset_cells(self, cell_descs:List[CellDesc],
-                    aux_tower_descs:List[Optional[AuxTowerDesc]])->None:
-        assert len(cell_descs) == len(aux_tower_descs)
-        # every cell should have unique ID so we can tell where arch params are shared
-        assert len(set(c.id for c in cell_descs)) == len(cell_descs)
-
-        self._cell_descs = cell_descs
-        self.aux_tower_descs = aux_tower_descs
-
-    def clear_trainables(self)->None:
-        for stem in self.model_stems:
-            stem.clear_trainables()
-        for attr in ['pool_op', 'logits_op']:
-            op_desc:OpDesc = getattr(self, attr)
-            op_desc.clear_trainables()
-        for cell_desc in self._cell_descs:
-            cell_desc.clear_trainables()
-
-    def cell_descs(self)->List[CellDesc]:
-        return self._cell_descs
-
-    def cell_type_count(self, cell_type:CellType)->int:
-        return sum(1 for c in self._cell_descs if c.cell_type==cell_type)
-
-    def clone(self)->'ModelDesc':
-        return copy.deepcopy(self)
-
-    def has_aux_tower(self)->bool:
-        return any(self.aux_tower_descs)
-
-    def all_empty(self)->bool:
-        return len(self._cell_descs)==0 or \
-             all((c.all_empty() for c in self._cell_descs))
-    def all_full(self)->bool:
-        return len(self._cell_descs)>0 and \
-            all((c.all_full() for c in self._cell_descs))
-
-    def state_dict(self)->dict:
-        return  {
-                    'cell_descs': [c.state_dict() for c in self.cell_descs()],
-                    'model_stems': [stem.state_dict() for stem in self.model_stems],
-                    'pool_op': self.pool_op.state_dict(),
-                    'logits_op': self.logits_op.state_dict()
-                }
-
-    def load_state_dict(self, state_dict)->None:
-        for c, cs in utils.zip_eq(self.cell_descs(), state_dict['cell_descs']):
-            c.load_state_dict(cs)
-        for stem, state in utils.zip_eq(self.model_stems, state_dict['model_stems']):
-            stem.load_state_dict(state)
-        self.pool_op.load_state_dict(state_dict['pool_op'])
-        self.logits_op.load_state_dict(state_dict['logits_op'])
-
-    def save(self, filename:str, save_trainables=False)->Optional[str]:
-        if filename:
-            filename = utils.full_path(filename)
-
-            if save_trainables:
-                state_dict = self.state_dict()
-                pt_filepath = ModelDesc._pt_filepath(filename)
-                torch.save(state_dict, pt_filepath)
-
-            # save yaml
-            cloned = self.clone()
-            cloned.clear_trainables()
-            pathlib.Path(filename).write_text(yaml.dump(cloned))
-
-        return filename
-
-    @staticmethod
-    def _pt_filepath(desc_filepath:str)->str:
-        # change file extension
-        return str(pathlib.Path(desc_filepath).with_suffix('.pth'))
-
-    @staticmethod
-    def load(filename:str, load_trainables=False)->'ModelDesc':
-        filename = utils.full_path(filename)
-        if not filename or not os.path.exists(filename):
-            raise RuntimeError("Model description file is not found."
-                "Typically this file should be generated from the search."
-                "Please copy this file to '{}'".format(filename))
-
-        logger.info({'final_desc_filename': filename})
-        with open(filename, 'r') as f:
-            model_desc = yaml.load(f, Loader=yaml.Loader)
-
-        if load_trainables:
-            # look for pth file that should have pytorch parameters state_dict
-            pt_filepath = ModelDesc._pt_filepath(filename)
-            if os.path.exists(pt_filepath):
-                state_dict = torch.load(pt_filepath, map_location=torch.device('cpu'))
-                model_desc.load_state_dict(state_dict)
-            # else no need to restore weights
-
-        return model_desc
+# Copyright (c) Microsoft Corporation.
+# Licensed under the MIT license.
+
+
+
+from enum import Enum
+from typing import Mapping, Optional, List, Tuple, Union
+import pathlib
+import os
+import torch
+import copy
+
+import yaml
+
+from archai.common import utils
+from archai.common.common import logger
+from archai.common.config import Config
+
+"""
+Note: All classes in this file needs to be deepcopy compatible because
+      descs are used as template to create copies by macro builder.
+"""
+
+# Each tensor shape is list
+# A layer can output multiple tensors so its shapes are TensorShapes
+# list of all layer outputs is TensorShapesList]
+TensorShape=List[Union[int]]
+TensorShapes=List[TensorShape]
+TensorShapesList=List[TensorShapes]
+
+class ConvMacroParams:
+    """Holds parameters that may be altered by macro architecture"""
+
+    def __init__(self, ch_in:int, ch_out:int) -> None:
+        self.ch_in, self.ch_out = ch_in, ch_out
+
+    def clone(self)->'ConvMacroParams':
+        return copy.deepcopy(self)
+
+class OpDesc:
+    """Op description that is in each edge
+    """
+    def __init__(self, name:str, params:dict, in_len:int,
+                 trainables:Optional[Mapping],
+                 children:Optional[List['OpDesc']]=None,
+                 children_ins:Optional[List[int]]=None)->None:
+        self.name = name
+        self.in_len = in_len
+        self.params = params # parameters specific to op needed to construct it
+
+        self.trainables = trainables # TODO: make this private due to clear_trainable
+        # If op is keeping any child op then it should save it in children.
+        # This way we can control state_dict of children.
+        self.children = children
+        self.children_ins = children_ins
+
+    def clone(self, clone_trainables=True)->'OpDesc':
+        cloned = copy.deepcopy(self)
+        if not clone_trainables:
+            cloned.clear_trainables()
+        return cloned
+
+    def clear_trainables(self)->None:
+        self.trainables = None
+        if self.children is not None:
+            for child in self.children:
+                child.clear_trainables()
+
+    def state_dict(self)->dict:
+        return  {
+                    'trainables': self.trainables,
+                    'children': [child.state_dict() if child is not None else None
+                                 for child in self.children] \
+                                     if self.children is not None else None
+                }
+
+    def load_state_dict(self, state_dict)->None:
+        self.trainables = state_dict['trainables']
+        c, cs = self.children, state_dict['children']
+        assert (c is None and cs is None) or \
+                (c is not None and cs is not None and len(c) == len(cs))
+
+        # TODO: when c and cs are both none, zip throws an error that the
+        # first argument should be iterable
+        if (c is None and cs is None):
+            return
+        for cx, csx in utils.zip_eq(c, cs):
+            if cx is not None and csx is not None:
+                cx.load_state_dict(csx)
+
+
+class EdgeDesc:
+    """Edge description between two nodes in the cell
+    """
+    def __init__(self, op_desc:OpDesc, input_ids:List[int])->None:
+        assert op_desc.in_len == len(input_ids)
+        self.op_desc = op_desc
+        self.input_ids = input_ids
+
+    def clone(self, conv_params:Optional[ConvMacroParams], clear_trainables:bool)\
+            ->'EdgeDesc':
+        # edge cloning is same as deep copy except that we do it through
+        # constructor for future proofing any additional future rules and
+        # that we allow overiding conv_params and clearing weights
+        e = EdgeDesc(self.op_desc.clone(), self.input_ids)
+        # op_desc should have params set from cloning. If no override supplied
+        # then don't change it
+        if conv_params is not None:
+            e.op_desc.params['conv'] = conv_params
+        if clear_trainables:
+            e.op_desc.clear_trainables()
+        return e
+
+    def clear_trainables(self)->None:
+        self.op_desc.clear_trainables()
+
+    def state_dict(self)->dict:
+        return  {'op_desc': self.op_desc.state_dict()}
+
+    def load_state_dict(self, state_dict)->None:
+        self.op_desc.load_state_dict(state_dict['op_desc'])
+
+class NodeDesc:
+    def __init__(self, edges:List[EdgeDesc], conv_params:ConvMacroParams) -> None:
+        self.edges = edges
+        self.conv_params = conv_params
+
+    def clone(self):
+        # don't override conv_params or reset learned weights
+        # node cloning is currently equivalent to deep copy
+        return NodeDesc(edges=[e.clone(conv_params=None, clear_trainables=False)
+                               for e in self.edges], conv_params=self.conv_params)
+
+    def clear_trainables(self)->None:
+        for edge in self.edges:
+            edge.clear_trainables()
+
+    def state_dict(self)->dict:
+        return  { 'edges': [e.state_dict() for e in self.edges] }
+
+    def load_state_dict(self, state_dict)->None:
+        for e, es in zip(self.edges, state_dict['edges']):
+            e.load_state_dict(es)
+
+class AuxTowerDesc:
+    def __init__(self, ch_in:int, n_classes:int, stride:int) -> None:
+        self.ch_in = ch_in
+        self.n_classes = n_classes
+        self.stride = stride
+
+class CellType(Enum):
+    Regular = 'regular'
+    Reduction  = 'reduction'
+
+class CellDesc:
+    def __init__(self, id:int, cell_type:CellType,
+                 stems:List[OpDesc], stem_shapes:TensorShapes,
+                 nodes:List[NodeDesc], node_shapes: TensorShapes,
+            post_op:OpDesc, out_shape:TensorShape, trainables_from:int)->None:
+
+        self.cell_type = cell_type
+        self.id = id
+        self.stems = stems
+        self.stem_shapes = stem_shapes
+        self.out_shape = out_shape
+        self.trainables_from = trainables_from
+        self.reset_nodes(nodes, node_shapes, post_op, out_shape)
+
+    def clone(self, id:int)->'CellDesc':
+        c = copy.deepcopy(self) # note that trainables_from is also cloned
+        c.id = id
+        return c
+
+    def clear_trainables(self)->None:
+        for stem in self.stems:
+            stem.clear_trainables()
+        for node in self._nodes:
+            node.clear_trainables()
+        self.post_op.clear_trainables()
+
+    def state_dict(self)->dict:
+        return  {
+                    'id': self.id,
+                    'cell_type': self.cell_type,
+                    'stems': [s.state_dict() for s in self.stems],
+                    'stem_shapes': self.stem_shapes,
+                    'nodes': [n.state_dict() for n in self.nodes()],
+                    'node_shapes': self.node_shapes,
+                    'post_op': self.post_op.state_dict(),
+                    'out_shape': self.out_shape
+                }
+
+    def load_state_dict(self, state_dict)->None:
+        assert self.id == state_dict['id']
+        assert self.cell_type == state_dict['cell_type']
+
+        for s, ss in utils.zip_eq(self.stems, state_dict['stems']):
+            s.load_state_dict(ss)
+        self.stem_shapes = state_dict['stem_shapes']
+
+        for n, ns in utils.zip_eq(self.nodes(), state_dict['nodes']):
+            n.load_state_dict(ns)
+        self.node_shapes = state_dict['node_shapes']
+
+        self.post_op.load_state_dict(state_dict['post_op'])
+        self.out_shape = state_dict['out_shape']
+
+    def reset_nodes(self, nodes:List[NodeDesc], node_shapes:TensorShapes,
+                    post_op:OpDesc, out_shape:TensorShape)->None:
+        self._nodes = nodes
+        self.node_shapes = node_shapes
+        self.post_op = post_op
+        self.out_shape = out_shape
+
+    def nodes(self)->List[NodeDesc]:
+        return self._nodes
+
+    def all_empty(self)->bool:
+        return len(self._nodes)==0 or all((len(n.edges)==0 for n in self._nodes))
+    def all_full(self)->bool:
+        return len(self._nodes)>0 and all((len(n.edges)>0 for n in self._nodes))
+
+
+class ModelDesc:
+    def __init__(self, conf_model_desc:Config, model_stems:List[OpDesc], pool_op:OpDesc,
+                 cell_descs:List[CellDesc], aux_tower_descs:List[Optional[AuxTowerDesc]],
+                 logits_op:OpDesc)->None:
+
+        self.conf_model_desc = conf_model_desc
+        conf_dataset = conf_model_desc['dataset']
+        self.ds_ch:int = conf_dataset['channels']
+        self.n_classes:int = conf_dataset['n_classes']
+        self.params = conf_model_desc['params'].to_dict()
+        self.max_final_edges:int = conf_model_desc['max_final_edges']
+
+        self.model_stems, self.pool_op = model_stems, pool_op
+        self.logits_op = logits_op
+
+        self.reset_cells(cell_descs, aux_tower_descs)
+
+    def reset_cells(self, cell_descs:List[CellDesc],
+                    aux_tower_descs:List[Optional[AuxTowerDesc]])->None:
+        assert len(cell_descs) == len(aux_tower_descs)
+        # every cell should have unique ID so we can tell where arch params are shared
+        assert len(set(c.id for c in cell_descs)) == len(cell_descs)
+
+        self._cell_descs = cell_descs
+        self.aux_tower_descs = aux_tower_descs
+
+    def clear_trainables(self)->None:
+        for stem in self.model_stems:
+            stem.clear_trainables()
+        for attr in ['pool_op', 'logits_op']:
+            op_desc:OpDesc = getattr(self, attr)
+            op_desc.clear_trainables()
+        for cell_desc in self._cell_descs:
+            cell_desc.clear_trainables()
+
+    def cell_descs(self)->List[CellDesc]:
+        return self._cell_descs
+
+    def cell_type_count(self, cell_type:CellType)->int:
+        return sum(1 for c in self._cell_descs if c.cell_type==cell_type)
+
+    def clone(self)->'ModelDesc':
+        return copy.deepcopy(self)
+
+    def has_aux_tower(self)->bool:
+        return any(self.aux_tower_descs)
+
+    def all_empty(self)->bool:
+        return len(self._cell_descs)==0 or \
+             all((c.all_empty() for c in self._cell_descs))
+    def all_full(self)->bool:
+        return len(self._cell_descs)>0 and \
+            all((c.all_full() for c in self._cell_descs))
+
+    def state_dict(self)->dict:
+        return  {
+                    'cell_descs': [c.state_dict() for c in self.cell_descs()],
+                    'model_stems': [stem.state_dict() for stem in self.model_stems],
+                    'pool_op': self.pool_op.state_dict(),
+                    'logits_op': self.logits_op.state_dict()
+                }
+
+    def load_state_dict(self, state_dict)->None:
+        for c, cs in utils.zip_eq(self.cell_descs(), state_dict['cell_descs']):
+            c.load_state_dict(cs)
+        for stem, state in utils.zip_eq(self.model_stems, state_dict['model_stems']):
+            stem.load_state_dict(state)
+        self.pool_op.load_state_dict(state_dict['pool_op'])
+        self.logits_op.load_state_dict(state_dict['logits_op'])
+
+    def save(self, filename:str, save_trainables=False)->Optional[str]:
+        if filename:
+            filename = utils.full_path(filename)
+
+            if save_trainables:
+                state_dict = self.state_dict()
+                pt_filepath = ModelDesc._pt_filepath(filename)
+                torch.save(state_dict, pt_filepath)
+
+            # save yaml
+            cloned = self.clone()
+            cloned.clear_trainables()
+            pathlib.Path(filename).write_text(yaml.dump(cloned))
+
+        return filename
+
+    @staticmethod
+    def _pt_filepath(desc_filepath:str)->str:
+        # change file extension
+        return str(pathlib.Path(desc_filepath).with_suffix('.pth'))
+
+    @staticmethod
+    def load(filename:str, load_trainables=False)->'ModelDesc':
+        filename = utils.full_path(filename)
+        if not filename or not os.path.exists(filename):
+            raise RuntimeError("Model description file is not found."
+                "Typically this file should be generated from the search."
+                "Please copy this file to '{}'".format(filename))
+
+        logger.info({'final_desc_filename': filename})
+        with open(filename, 'r') as f:
+            model_desc = yaml.load(f, Loader=yaml.Loader)
+
+        if load_trainables:
+            # look for pth file that should have pytorch parameters state_dict
+            pt_filepath = ModelDesc._pt_filepath(filename)
+            if os.path.exists(pt_filepath):
+                state_dict = torch.load(pt_filepath, map_location=torch.device('cpu'))
+                model_desc.load_state_dict(state_dict)
+            # else no need to restore weights
+
+        return model_desc