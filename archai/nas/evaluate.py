# Copyright (c) Microsoft Corporation.
# Licensed under the MIT license.

from typing import Optional, List
import importlib
import sys
import string
import os

# only works on linux
import ray

import torch
from torch import nn
import tensorwatch as tw
import yaml
import matplotlib.pyplot as plt
import math as ma

from archai.common.trainer import Trainer
from archai.common.config import Config
from archai.common.common import get_expdir, logger
from archai.datasets import data
from archai.nas.model_desc import ModelDesc
from archai.nas.model import Model
from archai.nas.model_desc_builder import ModelDescBuilder
from archai.nas import nas_utils
from archai.common import common
from archai.common import ml_utils, utils
from archai.nas.search_distributed import MetricsStats


def eval_arch(conf_eval:Config, model_desc_builder:ModelDescBuilder):
    logger.pushd('eval_arch')

    # region conf vars
    conf_loader       = conf_eval['loader']
    model_filename    = conf_eval['model_filename']
    metric_filename    = conf_eval['metric_filename']
    conf_checkpoint = conf_eval['checkpoint']
    resume = conf_eval['resume']
    conf_train = conf_eval['trainer']
    # endregion

    model = create_model(conf_eval, model_desc_builder)

    # get data
    train_dl, _, test_dl = data.get_data(conf_loader)
    assert train_dl is not None and test_dl is not None

    checkpoint = nas_utils.create_checkpoint(conf_checkpoint, resume)
    trainer = Trainer(conf_train, model, checkpoint)
    train_metrics = trainer.fit(train_dl, test_dl)
    train_metrics.save(metric_filename)

    # save model
    if model_filename:
        model_filename = utils.full_path(model_filename)
        ml_utils.save_model(model, model_filename)

    logger.info({'model_save_path': model_filename})

    logger.popd()

@ray.remote(num_gpus=1)
def helper_train_desc(model, conf_train, conf_checkpoint, conf_loader, resume, metric_filename, model_filename, metrics_stats_filename, common_state):
    ''' Train given a model '''
    common.init_from(common_state)
    if resume:
        conf_checkpoint['filename'] = model_filename.split('.')[0] + '_checkpoint.pth'
        checkpoint = nas_utils.create_checkpoint(conf_checkpoint, resume)
    else:
        checkpoint = None

    # get data
    train_dl, _, test_dl = data.get_data(conf_loader)
    assert train_dl is not None and test_dl is not None

    trainer = Trainer(conf_train, model, checkpoint)
    train_metrics = trainer.fit(train_dl, test_dl)
    train_metrics.save(metric_filename)

    # get metrics_stats
    model_stats = tw.ModelStats(model, [1, 3, 32, 32],  # TODO: remove this hard coding
                                    clone_model=True)
    ms = MetricsStats(model, train_metrics, model_stats)

    # save metrics_stats
    with open(metrics_stats_filename, 'w') as f:
        yaml.dump(ms, f)

    # save model
    if model_filename:
        model_filename = utils.full_path(model_filename)
        ml_utils.save_model(model, model_filename)
        logger.info({'model_save_path': model_filename})

    return ms


def _plot_model_gallery(metric_stats_all: List[MetricsStats])->None:
    assert(len(metric_stats_all) > 0)

    xs_madd = []
    xs_flops = []
    ys = []
    for metrics_stats in metric_stats_all:
        xs_madd.append(metrics_stats.model_stats.MAdd)
        xs_flops.append(metrics_stats.model_stats.Flops)
        ys.append(metrics_stats.best_metrics().top1.avg)


    madds_plot_filename = os.path.join(get_expdir(), 'model_gallery_accuracy_madds.png')

    plt.clf()
    plt.scatter(xs_madd, ys)
    plt.xlabel('Multiply-Additions')
    plt.ylabel('Top1 Accuracy')
    plt.savefig(madds_plot_filename, dpi=plt.gcf().dpi, bbox_inches='tight')

    flops_plot_filename = os.path.join(get_expdir(), 'model_gallery_accuracy_flops.png')

    plt.clf()
    plt.scatter(xs_flops, ys)
    plt.xlabel('Flops')
    plt.ylabel('Top1 Accuracy')
    plt.savefig(flops_plot_filename, dpi=plt.gcf().dpi, bbox_inches='tight')


def eval_archs(conf_eval:Config, cell_builder:Optional[CellBuilder]):
    ''' Takes a folder of model descriptions output by search process and 
    trains them in a distributed manner using ray with 1 gpu '''
    logger.pushd('eval_arch')

    logger.info('----------starting to final train all models found by search------------------')

    # region conf vars
    conf_loader       = conf_eval['loader']
    final_desc_foldername = conf_eval['final_desc_foldername']
    final_desc_folderpath = utils.full_path(final_desc_foldername)
    conf_checkpoint = conf_eval['checkpoint']
    resume = conf_eval['resume']
    conf_train = conf_eval['trainer']
    # endregion

    if cell_builder:
        cell_builder.register_ops()

    # get list of model descs in the gallery folder
    files = [os.path.join(final_desc_folderpath, f) for f in os.listdir(final_desc_folderpath) if os.path.isfile(os.path.join(final_desc_folderpath, f))]
    logger.info(f'found {len(files)} models to final train')

    remote_ids = []
    for model_desc_filename in files:
        full_desc_filename = model_desc_filename.split('.')[0] + '_full.yaml'
        metric_filename = model_desc_filename.split('.')[0] + '_metrics.yaml'
        model_filename = model_desc_filename.split('.')[0] + '_model.pt'
        metrics_stats_filename = model_desc_filename.split('.')[0] + '_metrics_stats.yaml'
        model = create_model(conf_eval, final_desc_filename=model_desc_filename, full_desc_filename=full_desc_filename)
        # number of cells and number of reductions don't obey a rule then model creation will fail
        if not model:
            continue

        this_id = helper_train_desc.remote(model, conf_train, conf_checkpoint, conf_loader, resume, metric_filename, model_filename, metrics_stats_filename, common.get_state())
        remote_ids.append(this_id)

    # wait for all eval jobs to be finished
    ready_refs, remaining_refs = ray.wait(remote_ids, num_returns=len(remote_ids))

    # plot pareto curve of gallery of models
    metric_stats_all = [ray.get(ready_ref) for ready_ref in ready_refs]
    _plot_model_gallery(metric_stats_all)

    logger.info('---------finished training all models on the pareto frontier-----------------')

    logger.popd()


def _default_module_name(dataset_name:str, function_name:str)->str:
    module_name = ''
    # TODO: below detection code is too week, need to improve, possibly encode image size in yaml and use that instead
    if dataset_name.startswith('cifar'):
        if function_name.startswith('res'): # support resnext as well
            module_name = 'archai.cifar10_models.resnet'
        elif function_name.startswith('dense'):
            module_name = 'archai.cifar10_models.densenet'
    elif dataset_name.startswith('imagenet') or dataset_name.startswith('sport8'):
        module_name = 'torchvision.models'
    if not module_name:
        raise NotImplementedError(f'Cannot get default module for {function_name} and dataset {dataset_name} because it is not supported yet')
    return module_name

<<<<<<< HEAD
def create_model(conf_eval:Config, model_desc_builder:ModelDescBuilder)->nn.Module:
=======

def create_model(conf_eval:Config, final_desc_filename=None, full_desc_filename=None)->Optional[nn.Module]:
>>>>>>> dc494a10
    # region conf vars
    dataset_name = conf_eval['loader']['dataset']['name']
    # if explicitly passed in then don't get from conf
    if not final_desc_filename:
        final_desc_filename = conf_eval['final_desc_filename']
        full_desc_filename = conf_eval['full_desc_filename']
    final_model_factory = conf_eval['final_model_factory']
    conf_model_desc   = conf_eval['model_desc']
    # endregion

    if final_model_factory: # TODO: doc this
        splitted = final_model_factory.rsplit('.', 1)
        function_name = splitted[-1]

        if len(splitted) > 1:
            module_name = splitted[0]
        else:
            module_name = _default_module_name(dataset_name, function_name)

        module = importlib.import_module(module_name) if module_name else sys.modules[__name__]
        function = getattr(module, function_name)
        model = function()

        logger.info({'model_factory':True,
                    'module_name': module_name,
                    'function_name': function_name,
                    'params': ml_utils.param_size(model)})
    else:
        # load model desc file to get template model
        template_model_desc = ModelDesc.load(final_desc_filename)

<<<<<<< HEAD
        model_desc = model_desc_builder.build(conf_model_desc,
                                              template=template_model_desc)

        # save model that we would eval for reference
        model_desc.save(full_desc_filename)

        model = Model(model_desc, droppath=True, affine=True)
=======
        # scale up the number of cells in the model
        # if it has been provided in the config file
        if 'n_cells_multiplier' in conf_model_desc:
            n_cells_multiplier = conf_model_desc['n_cells_multiplier']
            orig_cells_from_search = len(template_model_desc.cell_descs())
            conf_model_desc['n_cells'] = int(ma.ceil(orig_cells_from_search * n_cells_multiplier))
            if not (conf_model_desc['n_cells'] >= conf_model_desc['n_reductions'] * 2 + 1):
                return None

        model = nas_utils.model_from_conf(full_desc_filename,
                                    conf_model_desc, affine=True, droppath=True,
                                    template_model_desc=template_model_desc)
>>>>>>> dc494a10

        logger.info({'model_factory':False,
                    'cells_len':len(model.desc.cell_descs()),
                    'init_node_ch': conf_model_desc['model_stems']['init_node_ch'],
                    'n_cells': conf_model_desc['n_cells'],
                    'n_reductions': conf_model_desc['n_reductions'],
                    'n_nodes': conf_model_desc['cell']['n_nodes']})

    return model



<|MERGE_RESOLUTION|>--- conflicted
+++ resolved
@@ -1,263 +1,252 @@
-# Copyright (c) Microsoft Corporation.
-# Licensed under the MIT license.
-
-from typing import Optional, List
-import importlib
-import sys
-import string
-import os
-
-# only works on linux
-import ray
-
-import torch
-from torch import nn
-import tensorwatch as tw
-import yaml
-import matplotlib.pyplot as plt
-import math as ma
-
-from archai.common.trainer import Trainer
-from archai.common.config import Config
-from archai.common.common import get_expdir, logger
-from archai.datasets import data
-from archai.nas.model_desc import ModelDesc
-from archai.nas.model import Model
-from archai.nas.model_desc_builder import ModelDescBuilder
-from archai.nas import nas_utils
-from archai.common import common
-from archai.common import ml_utils, utils
-from archai.nas.search_distributed import MetricsStats
-
-
-def eval_arch(conf_eval:Config, model_desc_builder:ModelDescBuilder):
-    logger.pushd('eval_arch')
-
-    # region conf vars
-    conf_loader       = conf_eval['loader']
-    model_filename    = conf_eval['model_filename']
-    metric_filename    = conf_eval['metric_filename']
-    conf_checkpoint = conf_eval['checkpoint']
-    resume = conf_eval['resume']
-    conf_train = conf_eval['trainer']
-    # endregion
-
-    model = create_model(conf_eval, model_desc_builder)
-
-    # get data
-    train_dl, _, test_dl = data.get_data(conf_loader)
-    assert train_dl is not None and test_dl is not None
-
-    checkpoint = nas_utils.create_checkpoint(conf_checkpoint, resume)
-    trainer = Trainer(conf_train, model, checkpoint)
-    train_metrics = trainer.fit(train_dl, test_dl)
-    train_metrics.save(metric_filename)
-
-    # save model
-    if model_filename:
-        model_filename = utils.full_path(model_filename)
-        ml_utils.save_model(model, model_filename)
-
-    logger.info({'model_save_path': model_filename})
-
-    logger.popd()
-
-@ray.remote(num_gpus=1)
-def helper_train_desc(model, conf_train, conf_checkpoint, conf_loader, resume, metric_filename, model_filename, metrics_stats_filename, common_state):
-    ''' Train given a model '''
-    common.init_from(common_state)
-    if resume:
-        conf_checkpoint['filename'] = model_filename.split('.')[0] + '_checkpoint.pth'
-        checkpoint = nas_utils.create_checkpoint(conf_checkpoint, resume)
-    else:
-        checkpoint = None
-
-    # get data
-    train_dl, _, test_dl = data.get_data(conf_loader)
-    assert train_dl is not None and test_dl is not None
-
-    trainer = Trainer(conf_train, model, checkpoint)
-    train_metrics = trainer.fit(train_dl, test_dl)
-    train_metrics.save(metric_filename)
-
-    # get metrics_stats
-    model_stats = tw.ModelStats(model, [1, 3, 32, 32],  # TODO: remove this hard coding
-                                    clone_model=True)
-    ms = MetricsStats(model, train_metrics, model_stats)
-
-    # save metrics_stats
-    with open(metrics_stats_filename, 'w') as f:
-        yaml.dump(ms, f)
-
-    # save model
-    if model_filename:
-        model_filename = utils.full_path(model_filename)
-        ml_utils.save_model(model, model_filename)
-        logger.info({'model_save_path': model_filename})
-
-    return ms
-
-
-def _plot_model_gallery(metric_stats_all: List[MetricsStats])->None:
-    assert(len(metric_stats_all) > 0)
-
-    xs_madd = []
-    xs_flops = []
-    ys = []
-    for metrics_stats in metric_stats_all:
-        xs_madd.append(metrics_stats.model_stats.MAdd)
-        xs_flops.append(metrics_stats.model_stats.Flops)
-        ys.append(metrics_stats.best_metrics().top1.avg)
-
-
-    madds_plot_filename = os.path.join(get_expdir(), 'model_gallery_accuracy_madds.png')
-
-    plt.clf()
-    plt.scatter(xs_madd, ys)
-    plt.xlabel('Multiply-Additions')
-    plt.ylabel('Top1 Accuracy')
-    plt.savefig(madds_plot_filename, dpi=plt.gcf().dpi, bbox_inches='tight')
-
-    flops_plot_filename = os.path.join(get_expdir(), 'model_gallery_accuracy_flops.png')
-
-    plt.clf()
-    plt.scatter(xs_flops, ys)
-    plt.xlabel('Flops')
-    plt.ylabel('Top1 Accuracy')
-    plt.savefig(flops_plot_filename, dpi=plt.gcf().dpi, bbox_inches='tight')
-
-
-def eval_archs(conf_eval:Config, cell_builder:Optional[CellBuilder]):
-    ''' Takes a folder of model descriptions output by search process and 
-    trains them in a distributed manner using ray with 1 gpu '''
-    logger.pushd('eval_arch')
-
-    logger.info('----------starting to final train all models found by search------------------')
-
-    # region conf vars
-    conf_loader       = conf_eval['loader']
-    final_desc_foldername = conf_eval['final_desc_foldername']
-    final_desc_folderpath = utils.full_path(final_desc_foldername)
-    conf_checkpoint = conf_eval['checkpoint']
-    resume = conf_eval['resume']
-    conf_train = conf_eval['trainer']
-    # endregion
-
-    if cell_builder:
-        cell_builder.register_ops()
-
-    # get list of model descs in the gallery folder
-    files = [os.path.join(final_desc_folderpath, f) for f in os.listdir(final_desc_folderpath) if os.path.isfile(os.path.join(final_desc_folderpath, f))]
-    logger.info(f'found {len(files)} models to final train')
-
-    remote_ids = []
-    for model_desc_filename in files:
-        full_desc_filename = model_desc_filename.split('.')[0] + '_full.yaml'
-        metric_filename = model_desc_filename.split('.')[0] + '_metrics.yaml'
-        model_filename = model_desc_filename.split('.')[0] + '_model.pt'
-        metrics_stats_filename = model_desc_filename.split('.')[0] + '_metrics_stats.yaml'
-        model = create_model(conf_eval, final_desc_filename=model_desc_filename, full_desc_filename=full_desc_filename)
-        # number of cells and number of reductions don't obey a rule then model creation will fail
-        if not model:
-            continue
-
-        this_id = helper_train_desc.remote(model, conf_train, conf_checkpoint, conf_loader, resume, metric_filename, model_filename, metrics_stats_filename, common.get_state())
-        remote_ids.append(this_id)
-
-    # wait for all eval jobs to be finished
-    ready_refs, remaining_refs = ray.wait(remote_ids, num_returns=len(remote_ids))
-
-    # plot pareto curve of gallery of models
-    metric_stats_all = [ray.get(ready_ref) for ready_ref in ready_refs]
-    _plot_model_gallery(metric_stats_all)
-
-    logger.info('---------finished training all models on the pareto frontier-----------------')
-
-    logger.popd()
-
-
-def _default_module_name(dataset_name:str, function_name:str)->str:
-    module_name = ''
-    # TODO: below detection code is too week, need to improve, possibly encode image size in yaml and use that instead
-    if dataset_name.startswith('cifar'):
-        if function_name.startswith('res'): # support resnext as well
-            module_name = 'archai.cifar10_models.resnet'
-        elif function_name.startswith('dense'):
-            module_name = 'archai.cifar10_models.densenet'
-    elif dataset_name.startswith('imagenet') or dataset_name.startswith('sport8'):
-        module_name = 'torchvision.models'
-    if not module_name:
-        raise NotImplementedError(f'Cannot get default module for {function_name} and dataset {dataset_name} because it is not supported yet')
-    return module_name
-
-<<<<<<< HEAD
-def create_model(conf_eval:Config, model_desc_builder:ModelDescBuilder)->nn.Module:
-=======
-
-def create_model(conf_eval:Config, final_desc_filename=None, full_desc_filename=None)->Optional[nn.Module]:
->>>>>>> dc494a10
-    # region conf vars
-    dataset_name = conf_eval['loader']['dataset']['name']
-    # if explicitly passed in then don't get from conf
-    if not final_desc_filename:
-        final_desc_filename = conf_eval['final_desc_filename']
-        full_desc_filename = conf_eval['full_desc_filename']
-    final_model_factory = conf_eval['final_model_factory']
-    conf_model_desc   = conf_eval['model_desc']
-    # endregion
-
-    if final_model_factory: # TODO: doc this
-        splitted = final_model_factory.rsplit('.', 1)
-        function_name = splitted[-1]
-
-        if len(splitted) > 1:
-            module_name = splitted[0]
-        else:
-            module_name = _default_module_name(dataset_name, function_name)
-
-        module = importlib.import_module(module_name) if module_name else sys.modules[__name__]
-        function = getattr(module, function_name)
-        model = function()
-
-        logger.info({'model_factory':True,
-                    'module_name': module_name,
-                    'function_name': function_name,
-                    'params': ml_utils.param_size(model)})
-    else:
-        # load model desc file to get template model
-        template_model_desc = ModelDesc.load(final_desc_filename)
-
-<<<<<<< HEAD
-        model_desc = model_desc_builder.build(conf_model_desc,
-                                              template=template_model_desc)
-
-        # save model that we would eval for reference
-        model_desc.save(full_desc_filename)
-
-        model = Model(model_desc, droppath=True, affine=True)
-=======
-        # scale up the number of cells in the model
-        # if it has been provided in the config file
-        if 'n_cells_multiplier' in conf_model_desc:
-            n_cells_multiplier = conf_model_desc['n_cells_multiplier']
-            orig_cells_from_search = len(template_model_desc.cell_descs())
-            conf_model_desc['n_cells'] = int(ma.ceil(orig_cells_from_search * n_cells_multiplier))
-            if not (conf_model_desc['n_cells'] >= conf_model_desc['n_reductions'] * 2 + 1):
-                return None
-
-        model = nas_utils.model_from_conf(full_desc_filename,
-                                    conf_model_desc, affine=True, droppath=True,
-                                    template_model_desc=template_model_desc)
->>>>>>> dc494a10
-
-        logger.info({'model_factory':False,
-                    'cells_len':len(model.desc.cell_descs()),
-                    'init_node_ch': conf_model_desc['model_stems']['init_node_ch'],
-                    'n_cells': conf_model_desc['n_cells'],
-                    'n_reductions': conf_model_desc['n_reductions'],
-                    'n_nodes': conf_model_desc['cell']['n_nodes']})
-
-    return model
-
-
-
+# Copyright (c) Microsoft Corporation.
+# Licensed under the MIT license.
+
+from typing import Optional, List
+import importlib
+import sys
+import string
+import os
+
+# only works on linux
+import ray
+
+import torch
+from torch import nn
+import tensorwatch as tw
+import yaml
+import matplotlib.pyplot as plt
+import math as ma
+
+from archai.common.trainer import Trainer
+from archai.common.config import Config
+from archai.common.common import get_expdir, logger
+from archai.datasets import data
+from archai.nas.model_desc import ModelDesc
+from archai.nas.model import Model
+from archai.nas.model_desc_builder import ModelDescBuilder
+from archai.nas import nas_utils
+from archai.common import common
+from archai.common import ml_utils, utils
+from archai.nas.search_distributed import MetricsStats
+
+
+def eval_arch(conf_eval:Config, model_desc_builder:ModelDescBuilder):
+    logger.pushd('eval_arch')
+
+    # region conf vars
+    conf_loader       = conf_eval['loader']
+    model_filename    = conf_eval['model_filename']
+    metric_filename    = conf_eval['metric_filename']
+    conf_checkpoint = conf_eval['checkpoint']
+    resume = conf_eval['resume']
+    conf_train = conf_eval['trainer']
+    # endregion
+
+    model = create_model(conf_eval, model_desc_builder)
+
+    # get data
+    train_dl, _, test_dl = data.get_data(conf_loader)
+    assert train_dl is not None and test_dl is not None
+
+    checkpoint = nas_utils.create_checkpoint(conf_checkpoint, resume)
+    trainer = Trainer(conf_train, model, checkpoint)
+    train_metrics = trainer.fit(train_dl, test_dl)
+    train_metrics.save(metric_filename)
+
+    # save model
+    if model_filename:
+        model_filename = utils.full_path(model_filename)
+        ml_utils.save_model(model, model_filename)
+
+    logger.info({'model_save_path': model_filename})
+
+    logger.popd()
+
+@ray.remote(num_gpus=1)
+def helper_train_desc(model, conf_train, conf_checkpoint, conf_loader, resume, metric_filename, model_filename, metrics_stats_filename, common_state):
+    ''' Train given a model '''
+    common.init_from(common_state)
+    if resume:
+        conf_checkpoint['filename'] = model_filename.split('.')[0] + '_checkpoint.pth'
+        checkpoint = nas_utils.create_checkpoint(conf_checkpoint, resume)
+    else:
+        checkpoint = None
+
+    # get data
+    train_dl, _, test_dl = data.get_data(conf_loader)
+    assert train_dl is not None and test_dl is not None
+
+    trainer = Trainer(conf_train, model, checkpoint)
+    train_metrics = trainer.fit(train_dl, test_dl)
+    train_metrics.save(metric_filename)
+
+    # get metrics_stats
+    model_stats = tw.ModelStats(model, [1, 3, 32, 32],  # TODO: remove this hard coding
+                                    clone_model=True)
+    ms = MetricsStats(model, train_metrics, model_stats)
+
+    # save metrics_stats
+    with open(metrics_stats_filename, 'w') as f:
+        yaml.dump(ms, f)
+
+    # save model
+    if model_filename:
+        model_filename = utils.full_path(model_filename)
+        ml_utils.save_model(model, model_filename)
+        logger.info({'model_save_path': model_filename})
+
+    return ms
+
+
+def _plot_model_gallery(metric_stats_all: List[MetricsStats])->None:
+    assert(len(metric_stats_all) > 0)
+
+    xs_madd = []
+    xs_flops = []
+    ys = []
+    for metrics_stats in metric_stats_all:
+        xs_madd.append(metrics_stats.model_stats.MAdd)
+        xs_flops.append(metrics_stats.model_stats.Flops)
+        ys.append(metrics_stats.best_metrics().top1.avg)
+
+
+    madds_plot_filename = os.path.join(get_expdir(), 'model_gallery_accuracy_madds.png')
+
+    plt.clf()
+    plt.scatter(xs_madd, ys)
+    plt.xlabel('Multiply-Additions')
+    plt.ylabel('Top1 Accuracy')
+    plt.savefig(madds_plot_filename, dpi=plt.gcf().dpi, bbox_inches='tight')
+
+    flops_plot_filename = os.path.join(get_expdir(), 'model_gallery_accuracy_flops.png')
+
+    plt.clf()
+    plt.scatter(xs_flops, ys)
+    plt.xlabel('Flops')
+    plt.ylabel('Top1 Accuracy')
+    plt.savefig(flops_plot_filename, dpi=plt.gcf().dpi, bbox_inches='tight')
+
+
+def eval_archs(conf_eval:Config, cell_builder:Optional[CellBuilder]):
+    ''' Takes a folder of model descriptions output by search process and
+    trains them in a distributed manner using ray with 1 gpu '''
+    logger.pushd('eval_arch')
+
+    logger.info('----------starting to final train all models found by search------------------')
+
+    # region conf vars
+    conf_loader       = conf_eval['loader']
+    final_desc_foldername = conf_eval['final_desc_foldername']
+    final_desc_folderpath = utils.full_path(final_desc_foldername)
+    conf_checkpoint = conf_eval['checkpoint']
+    resume = conf_eval['resume']
+    conf_train = conf_eval['trainer']
+    # endregion
+
+    if cell_builder:
+        cell_builder.register_ops()
+
+    # get list of model descs in the gallery folder
+    files = [os.path.join(final_desc_folderpath, f) for f in os.listdir(final_desc_folderpath) if os.path.isfile(os.path.join(final_desc_folderpath, f))]
+    logger.info(f'found {len(files)} models to final train')
+
+    remote_ids = []
+    for model_desc_filename in files:
+        full_desc_filename = model_desc_filename.split('.')[0] + '_full.yaml'
+        metric_filename = model_desc_filename.split('.')[0] + '_metrics.yaml'
+        model_filename = model_desc_filename.split('.')[0] + '_model.pt'
+        metrics_stats_filename = model_desc_filename.split('.')[0] + '_metrics_stats.yaml'
+        model = create_model(conf_eval, final_desc_filename=model_desc_filename, full_desc_filename=full_desc_filename)
+        # number of cells and number of reductions don't obey a rule then model creation will fail
+        if not model:
+            continue
+
+        this_id = helper_train_desc.remote(model, conf_train, conf_checkpoint, conf_loader, resume, metric_filename, model_filename, metrics_stats_filename, common.get_state())
+        remote_ids.append(this_id)
+
+    # wait for all eval jobs to be finished
+    ready_refs, remaining_refs = ray.wait(remote_ids, num_returns=len(remote_ids))
+
+    # plot pareto curve of gallery of models
+    metric_stats_all = [ray.get(ready_ref) for ready_ref in ready_refs]
+    _plot_model_gallery(metric_stats_all)
+
+    logger.info('---------finished training all models on the pareto frontier-----------------')
+
+    logger.popd()
+
+
+def _default_module_name(dataset_name:str, function_name:str)->str:
+    module_name = ''
+    # TODO: below detection code is too week, need to improve, possibly encode image size in yaml and use that instead
+    if dataset_name.startswith('cifar'):
+        if function_name.startswith('res'): # support resnext as well
+            module_name = 'archai.cifar10_models.resnet'
+        elif function_name.startswith('dense'):
+            module_name = 'archai.cifar10_models.densenet'
+    elif dataset_name.startswith('imagenet') or dataset_name.startswith('sport8'):
+        module_name = 'torchvision.models'
+    if not module_name:
+        raise NotImplementedError(f'Cannot get default module for {function_name} and dataset {dataset_name} because it is not supported yet')
+    return module_name
+
+def create_model(conf_eval:Config, model_desc_builder:ModelDescBuilder, final_desc_filename=None, full_desc_filename=None)->nn.Module:
+    # region conf vars
+    dataset_name = conf_eval['loader']['dataset']['name']
+    # if explicitly passed in then don't get from conf
+    if not final_desc_filename:
+        final_desc_filename = conf_eval['final_desc_filename']
+        full_desc_filename = conf_eval['full_desc_filename']
+    final_model_factory = conf_eval['final_model_factory']
+    conf_model_desc   = conf_eval['model_desc']
+    # endregion
+
+    if final_model_factory: # TODO: doc this
+        splitted = final_model_factory.rsplit('.', 1)
+        function_name = splitted[-1]
+
+        if len(splitted) > 1:
+            module_name = splitted[0]
+        else:
+            module_name = _default_module_name(dataset_name, function_name)
+
+        module = importlib.import_module(module_name) if module_name else sys.modules[__name__]
+        function = getattr(module, function_name)
+        model = function()
+
+        logger.info({'model_factory':True,
+                    'module_name': module_name,
+                    'function_name': function_name,
+                    'params': ml_utils.param_size(model)})
+    else:
+        # load model desc file to get template model
+        template_model_desc = ModelDesc.load(final_desc_filename)
+
+        # scale up the number of cells in the model
+        # if it has been provided in the config file
+        if 'n_cells_multiplier' in conf_model_desc:
+            n_cells_multiplier = conf_model_desc['n_cells_multiplier']
+            orig_cells_from_search = len(template_model_desc.cell_descs())
+            conf_model_desc['n_cells'] = int(ma.ceil(orig_cells_from_search * n_cells_multiplier))
+            if not (conf_model_desc['n_cells'] >= conf_model_desc['n_reductions'] * 2 + 1):
+                return None
+
+        model_desc = model_desc_builder.build(conf_model_desc,
+                                              template=template_model_desc)
+
+        # save model that we would eval for reference
+        model_desc.save(full_desc_filename)
+
+        model = Model(model_desc, droppath=True, affine=True)
+
+        logger.info({'model_factory':False,
+                    'cells_len':len(model.desc.cell_descs()),
+                    'init_node_ch': conf_model_desc['model_stems']['init_node_ch'],
+                    'n_cells': conf_model_desc['n_cells'],
+                    'n_reductions': conf_model_desc['n_reductions'],
+                    'n_nodes': conf_model_desc['cell']['n_nodes']})
+
+    return model
+
+
+